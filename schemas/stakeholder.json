--- conflicted
+++ resolved
@@ -175,11 +175,7 @@
         }
       },
       "additionalProperties": false,
-<<<<<<< HEAD
       "minProperties": 1
-=======
-      "required": []
->>>>>>> 1c74947f
     },
     "stakeholder": {
       "anyOf": [
